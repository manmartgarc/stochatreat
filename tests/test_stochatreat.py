import pytest
<<<<<<< HEAD

from fractions import Fraction
from functools import reduce
from math import gcd

=======
>>>>>>> f91536e7
import numpy as np
import pandas as pd

from stochatreat import stochatreat


@pytest.fixture
def correct_params():
    """A set of valid parameters that can be passed to stochatreat()"""
    params = {
        "probs": [0.1, 0.9],
        "treat": 2,
        "data": pd.DataFrame(data={"id": np.arange(100),
                                   "block": np.arange(100)}),
        "idx_col": "id",
    }
    return params


def test_stochatreat_input_invalid_probs(correct_params):
    """
    Tests that the function rejects probabilities that don't add up to one
    """
    probs_not_sum_to_one = [0.1, 0.2]
    with pytest.raises(Exception):
        stochatreat(
            data=correct_params["data"],
            block_cols=["block"],
            treats=correct_params["treat"],
            idx_col=correct_params["idx_col"],
            probs=probs_not_sum_to_one,
        )


def test_stochatreat_input_more_treats_than_probs(correct_params):
    """
    Tests that the function raises an error for treatments and probs
    of different sizes
    """
    treat_too_large = 3
    with pytest.raises(Exception):
        stochatreat(
            data=correct_params["data"],
            block_cols=["block"],
            treats=treat_too_large,
            idx_col=correct_params["idx_col"],
            probs=correct_params["probs"],
        )


def test_stochatreat_input_empty_data(correct_params):
    """
    Tests that the function raises an error when an empty dataframe is passed
    """
    empty_data = pd.DataFrame()
    with pytest.raises(ValueError):
        stochatreat(
            data=empty_data,
            block_cols="block",
            treats=correct_params["treat"],
            idx_col=correct_params["idx_col"],
            probs=correct_params["probs"],
        )


def test_stochatreat_input_idx_col_str(correct_params):
    """
    Tests that the function rejects an idx_col parameter that is not a
    string or None
    """
    idx_col_not_str = 0
    with pytest.raises(TypeError):
        stochatreat(
            data=correct_params["data"],
            block_cols=["block"],
            treats=correct_params["treat"],
            idx_col=idx_col_not_str,
            probs=correct_params["probs"],
        )


def test_stochatreat_input_invalid_size(correct_params):
    """
    Tests that the function rejects a sampling size larger than the data count
    """
    size_bigger_than_sampling_universe_size = 101
    with pytest.raises(ValueError):
        stochatreat(
            data=correct_params["data"],
            block_cols=["block"],
            treats=correct_params["treat"],
            idx_col=correct_params["idx_col"],
            probs=correct_params["probs"],
            size=size_bigger_than_sampling_universe_size,
        )


def test_stochatreat_input_idx_col_unique(correct_params):
    """
    Tests that the function raises an error if the idx_col is not a
    primary key of the data
    """
    data_with_idx_col_with_duplicates = pd.DataFrame(
        data={"id": 1, "block": np.arange(100)}
    )
    with pytest.raises(ValueError):
        stochatreat(
            data=data_with_idx_col_with_duplicates,
            block_cols=["block"],
            treats=correct_params["treat"],
            idx_col=correct_params["idx_col"],
            probs=correct_params["probs"],
        )


def test_stochatreat_input_invalid_strategy(correct_params):
    """Tests that the function raises an error if an invalid strategy string is passed"""
    unknown_strategy = "unknown"
    with pytest.raises(ValueError):
        stochatreat(
            data=correct_params["data"],
            block_cols=["block"],
            treats=correct_params["treat"],
            idx_col=correct_params["idx_col"],
            probs=correct_params["probs"],
            misfit_strategy=unknown_strategy,
        )


@pytest.fixture
def treatments_dict():
    """fixture of stochatreat() output to test output format"""
    treats = 2
    data = pd.DataFrame(
        data={"id": np.arange(100), "block": [0] * 40 + [1] * 30 + [2] * 30}
    )
    idx_col = "id"
    size = 90

    treatments = stochatreat(
        data=data,
        block_cols=["block"],
        treats=treats,
        idx_col=idx_col,
        size=size,
        random_state=42,
    )

    treatments_dict = {
        "data": data,
        "idx_col": idx_col,
        "size": size,
        "treatments": treatments,
    }

    return treatments_dict


def test_stochatreat_output_type(treatments_dict):
    """Tests that the function's output is a pd DataFrame"""
    treatments_df = treatments_dict["treatments"]
    asrtmsg = "The output is not a DataFrame"
    assert isinstance(treatments_df, pd.DataFrame), asrtmsg


def test_stochatreat_output_treat_col(treatments_dict):
    """Tests that the function's output contains the `treat` column"""
    treatments_df = treatments_dict["treatments"]
    assert "treat" in treatments_df.columns, "Treatment column is missing"


def test_stochatreat_output_treat_col_dtype(treatments_dict):
    """Tests that the function's output's 'treat` column is an int column"""
    treatments_df = treatments_dict["treatments"]
    asrtmsg = "Treatment column is missing"
    assert treatments_df["treat"].dtype == np.int64, asrtmsg


def test_stochatreat_output_block_id_col(treatments_dict):
    """Tests that the function's output contains the `block_id`'"""
    treatments_df = treatments_dict["treatments"]
    assert "block_id" in treatments_df.columns, "Block_id column is missing"


def test_stochatreat_output_block_id_col_dtype(treatments_dict):
    """
    Tests that the function's output's 'block_id` column is an int column
    """
    treatments_df = treatments_dict["treatments"]
    asrtmsg = "Block_id column is missing"
    assert treatments_df["block_id"].dtype == np.int64, asrtmsg


def test_stochatreat_output_idx_col(treatments_dict):
    """
    Tests that the function's output's 'idx_col` column is the same type
    as the input'
    """
    treatments_df = treatments_dict["treatments"]
    data = treatments_dict["data"]
    idx_col = treatments_dict["idx_col"]
    asrtmsg = "Index column is missing"
    assert treatments_df[idx_col].dtype == data[idx_col].dtype, asrtmsg


def test_stochatreat_output_size(treatments_dict):
    """Tests that the function's output is of the right length"""
    treatments_df = treatments_dict["treatments"]
    size = treatments_dict["size"]
    asrtmsg = "The size of the output does not match the sampled size"
    assert len(treatments_df) == size, asrtmsg


def test_stochatreat_output_no_null_treats(treatments_dict):
    """Tests that the function's output treatments are all non null'"""
    treatments_df = treatments_dict["treatments"]
    asrtmsg = "There are null assignments"
    assert treatments_df["treat"].isnull().sum() == 0, asrtmsg


standard_probs = [[0.1, 0.9],
                  [1/3, 2/3],
                  [0.5, 0.5],
                  [2/3, 1/3],
                  [0.9, 0.1]]


@pytest.fixture(params=[10000, 100000])
def df(request):
    N = request.param
    df = pd.DataFrame(
        data={
            "id": np.arange(N),
            "dummy": [1] * N,
            "block1": np.random.randint(1, 100, size=N),
            "block2": np.random.randint(0, 2, size=N),
        }
    )

    return df


@pytest.mark.parametrize("n_treats", [2, 3, 4, 5, 10])
@pytest.mark.parametrize("block_cols", [["dummy"],
                                        ["block1"],
                                        ["block1", "block2"]])
def test_stochatreat_no_probs(n_treats, block_cols, df):
    """
<<<<<<< HEAD
    Tests that overall treatment assignment proportions across all strata are as intended 
    with equal treatment assignment probabilities
=======
    Test that overall treatment assignment proportions across all
    strata are as intended with equal treatment assignment probabilities
>>>>>>> f91536e7
    """
    treats = stochatreat(
        data=df,
        block_cols=block_cols,
        treats=n_treats,
        idx_col="id",
        random_state=42
    )

    treatment_shares = treats.groupby('treat')['id'].size() / treats.shape[0]

    np.testing.assert_almost_equal(
        treatment_shares, np.array([1 / n_treats] * n_treats), decimal=2
    )


@pytest.mark.parametrize("probs", standard_probs)
@pytest.mark.parametrize("block_cols", [["dummy"],
                                        ["block1"],
                                        ["block1", "block2"]])
def test_stochatreat_probs(probs, block_cols, df):
    """
<<<<<<< HEAD
    Tests that overall treatment assignment proportions across all strata are as intended
    with unequal treatment assignment probabilities
=======
    Test that overall treatment assignment proportions across all strata
    are as intended with unequal treatment assignment probabilities
>>>>>>> f91536e7
    """
    treats = stochatreat(
        data=df,
        block_cols=block_cols,
        treats=len(probs),
        idx_col="id",
        probs=probs,
        random_state=42,
    )
    treatment_shares = treats.groupby('treat')['id'].size() / treats.shape[0]

    np.testing.assert_almost_equal(
            treatment_shares, np.array(probs), decimal=2
            )


@pytest.mark.parametrize("probs", [[0.1, 0.9], [0.5, 0.5], [0.9, 0.1]])
def test_stochatreat_no_misfits(probs):
    """
<<<<<<< HEAD
    Tests that overall treatment assignment proportions across all strata are as intended 
    when strata are such that there are no misfits
=======
    Test that overall treatment assignment proportions across all strata
    are as intended when strata are such that there are no misfits
>>>>>>> f91536e7
    """
    N = 10_000
    blocksize = 10
    df = pd.DataFrame(
        data={
            "id": np.arange(N),
            "block": np.repeat(np.arange(N / blocksize), repeats=blocksize),
        }
    )

    treats = stochatreat(
        data=df,
        block_cols=["block"],
        treats=len(probs),
        idx_col="id",
        probs=probs,
        random_state=42,
    )
    treatment_shares = treats.groupby('treat')['id'].size() / treats.shape[0]

    np.testing.assert_almost_equal(
            treatment_shares, np.array(probs), decimal=2
            )


@pytest.mark.parametrize("probs", standard_probs)
def test_stochatreat_only_misfits(probs):
    """
<<<<<<< HEAD
    Tests that overall treatment assignment proportions across all strata are as intended
    when strata are such that there are only misfits
=======
    Test that overall treatment assignment proportions across all strata
    are as intended when strata are such that there are only misfits
>>>>>>> f91536e7
    """
    N = 1_000
    df = pd.DataFrame(
        data={
            "id": np.arange(N),
            "block": np.arange(N),
        }
    )
    treats = stochatreat(
        data=df,
        block_cols=["block"],
        treats=len(probs),
        idx_col="id",
        probs=probs,
        random_state=42,
    )
    treatment_shares = treats.groupby('treat')['id'].size() / treats.shape[0]

    np.testing.assert_almost_equal(
            treatment_shares, np.array(probs), decimal=2
            )


def lcm(denominators):
    """This helper function computes the Lowest Common Multiple of a list of integers"""
    return reduce(lambda a, b: a * b // gcd(a, b), denominators)


def get_lcm_prob_denominators(probs):
    """This helper function computes the LCM of the denominators of the probabilities"""
    prob_denominators = [
        Fraction(prob).limit_denominator().denominator for prob in probs
    ]
    lcm_prob_denominators = lcm(prob_denominators)
    return lcm_prob_denominators


def get_within_strata_counts(treats):
    """This helper function computes the treatment shares within strata"""
    treatment_counts = treats.groupby(["block_id", "treat"]).\
        count().rename(columns={"id": "treat_counts"}).\
        reset_index()

    block_counts = treats.groupby(["block_id"])[["id"]].\
        count().rename(columns={"id": "block_counts"}).\
        reset_index()
    
    counts = pd.merge(
        treatment_counts, block_counts, on="block_id", how="left"
    )

    return counts


def compute_counts_diff(treats, probs):
    """
    This helper function computes the treatment counts within strata and lines them up 
    with required counts, and returns the different treatment counts aggregated at the block level
    as well as the dataframe with the different counts used in some tests
    """
    counts = get_within_strata_counts(treats)

    required_props = pd.DataFrame({"required_prop": probs, "treat": range(len(probs))})
    comparison_df = pd.merge(
        counts, required_props, on="treat", how="left"
    )
    comparison_df["desired_counts"] = comparison_df["block_counts"] * comparison_df["required_prop"]
    
    counts_diff = (counts["treat_counts"] - comparison_df["desired_counts"]).abs()

    return counts_diff, comparison_df


@pytest.mark.parametrize("n_treats", [2, 3, 4, 5, 10])
@pytest.mark.parametrize(
    "block_cols", [["dummy"], ["block1"], ["block1", "block2"]]
)
def test_stochatreat_within_strata_no_probs(n_treats, block_cols, df):
    """
    Tests that within strata treatment assignment proportions are only as far from the required 
    proportions as misfit assignment randomization allows with equal treatment assignment probabilities
    """
    probs = n_treats * [1 / n_treats]
    lcm_prob_denominators = n_treats
    treats = stochatreat(
        data=df, block_cols=block_cols, treats=n_treats, idx_col="id", random_state=42
    )
    counts_diff, _ = compute_counts_diff(treats, probs)

    assert (counts_diff < lcm_prob_denominators).all(), "The counts differences exceed the bound that misfit allocation should not exceed"


@pytest.mark.parametrize("probs", standard_probs)
@pytest.mark.parametrize(
    "block_cols", [["dummy"], ["block1"], ["block1", "block2"]]
)
def test_stochatreat_within_strata_probs(probs, block_cols, df):
    """
    Tests that within strata treatment assignment proportions are only as far from the required 
    proportions as misfit assignment randomization allows with unequal treatment assignment probabilities
    """
    lcm_prob_denominators = get_lcm_prob_denominators(probs)
    treats = stochatreat(
        data=df,
        block_cols=block_cols,
        treats=len(probs),
        idx_col="id",
        probs=probs,
        random_state=42,
    )
    counts_diff, _ = compute_counts_diff(treats, probs)

    assert (counts_diff < lcm_prob_denominators).all(), "The counts differences exceed the bound that misfit allocation should not exceed"


@pytest.mark.parametrize("probs", standard_probs)
def test_stochatreat_within_strata_no_misfits(probs):
    """
    Tests that within strata treatment assignment proportions are exactly equal to the required 
    proportions when strata are such that there are no misfits
    """
    N = 10_000
    blocksize = 10
    df = pd.DataFrame(
        data={
            "id": np.arange(N),
            "block": np.repeat(
                np.arange(N / blocksize),
                repeats=blocksize
            )
        }
    )
    treats = stochatreat(
        data=df,
        block_cols=['block'],
        treats=len(probs),
        idx_col="id",
        probs=probs,
        random_state=42,
    )
    counts_diff, _ = compute_counts_diff(treats, probs)

    assert (counts_diff == 0).all(), "The required proportions are not reached without misfits"


@pytest.mark.parametrize("probs", standard_probs)
@pytest.mark.parametrize(
    "block_cols", [["dummy"], ["block1"], ["block1", "block2"]]
)
def test_stochatreat_global_strategy(probs, block_cols, df):
    treats = stochatreat(
        data=df,
        block_cols=block_cols,
        treats=len(probs),
        idx_col="id",
        probs=probs,
        random_state=42,
        misfit_strategy="global"
    )
    counts_diff, comparison_df = compute_counts_diff(treats, probs)
    comparison_df["counts_diff"] = counts_diff
    block_counts_diff = comparison_df.groupby(["block_id"]).sum()["counts_diff"]

    assert (block_counts_diff != 0).sum() <= 1, "There is more than one block with misfits"


@pytest.mark.parametrize(
    "block_cols", [["dummy"], ["block1"], ["block1", "block2"]]
    )
def test_stochatreat_block_ids(df, block_cols):
    """Tests that the function returns the right number of block ids"""
    treats = stochatreat(
        data=df,
        block_cols=block_cols,
        treats=2,
        idx_col="id",
        random_state=42,
    )

    n_unique_blocks = len(df[block_cols].drop_duplicates())

    n_unique_block_ids = len(treats["block_id"].drop_duplicates())

    np.testing.assert_equal(n_unique_block_ids, n_unique_blocks)<|MERGE_RESOLUTION|>--- conflicted
+++ resolved
@@ -1,12 +1,9 @@
 import pytest
-<<<<<<< HEAD
 
 from fractions import Fraction
 from functools import reduce
 from math import gcd
 
-=======
->>>>>>> f91536e7
 import numpy as np
 import pandas as pd
 
@@ -255,13 +252,8 @@
                                         ["block1", "block2"]])
 def test_stochatreat_no_probs(n_treats, block_cols, df):
     """
-<<<<<<< HEAD
     Tests that overall treatment assignment proportions across all strata are as intended 
     with equal treatment assignment probabilities
-=======
-    Test that overall treatment assignment proportions across all
-    strata are as intended with equal treatment assignment probabilities
->>>>>>> f91536e7
     """
     treats = stochatreat(
         data=df,
@@ -284,13 +276,8 @@
                                         ["block1", "block2"]])
 def test_stochatreat_probs(probs, block_cols, df):
     """
-<<<<<<< HEAD
     Tests that overall treatment assignment proportions across all strata are as intended
     with unequal treatment assignment probabilities
-=======
-    Test that overall treatment assignment proportions across all strata
-    are as intended with unequal treatment assignment probabilities
->>>>>>> f91536e7
     """
     treats = stochatreat(
         data=df,
@@ -310,13 +297,8 @@
 @pytest.mark.parametrize("probs", [[0.1, 0.9], [0.5, 0.5], [0.9, 0.1]])
 def test_stochatreat_no_misfits(probs):
     """
-<<<<<<< HEAD
     Tests that overall treatment assignment proportions across all strata are as intended 
     when strata are such that there are no misfits
-=======
-    Test that overall treatment assignment proportions across all strata
-    are as intended when strata are such that there are no misfits
->>>>>>> f91536e7
     """
     N = 10_000
     blocksize = 10
@@ -345,13 +327,8 @@
 @pytest.mark.parametrize("probs", standard_probs)
 def test_stochatreat_only_misfits(probs):
     """
-<<<<<<< HEAD
     Tests that overall treatment assignment proportions across all strata are as intended
     when strata are such that there are only misfits
-=======
-    Test that overall treatment assignment proportions across all strata
-    are as intended when strata are such that there are only misfits
->>>>>>> f91536e7
     """
     N = 1_000
     df = pd.DataFrame(
