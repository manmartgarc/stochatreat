--- conflicted
+++ resolved
@@ -277,7 +277,6 @@
     np.testing.assert_almost_equal(treatment_shares, np.array(probs), decimal=3)
 
 
-<<<<<<< HEAD
 def get_within_strata_treatment_shares(treats):
     """This helper function computes the treatment shares within strata"""
     treatment_counts = treats.groupby(["block_id", "treat"]).\
@@ -380,7 +379,8 @@
         comparison_df["required_prop"].values, 
         decimal=1
     )
-=======
+
+
 @pytest.mark.parametrize(
     "block_cols", [["dummy"], ["block1"], ["block1", "block2"]]
 )
@@ -399,5 +399,4 @@
     n_unique_block_ids = len(treats["block_id"].drop_duplicates())
 
     np.testing.assert_equal(n_unique_block_ids, n_unique_blocks)
-    
->>>>>>> eeb69095
+    